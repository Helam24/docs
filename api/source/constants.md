# Constants

All the following constant names are available in the global scope:

```javascript-content
{
    OK: 0,
    ERR_NOT_OWNER: -1,
    ERR_NO_PATH: -2,
    ERR_NAME_EXISTS: -3,
    ERR_BUSY: -4,
    ERR_NOT_FOUND: -5,
    ERR_NOT_ENOUGH_ENERGY: -6,
    ERR_NOT_ENOUGH_RESOURCES: -6,
    ERR_INVALID_TARGET: -7,
    ERR_FULL: -8,
    ERR_NOT_IN_RANGE: -9,
    ERR_INVALID_ARGS: -10,
    ERR_TIRED: -11,
    ERR_NO_BODYPART: -12,
    ERR_NOT_ENOUGH_EXTENSIONS: -6,
    ERR_RCL_NOT_ENOUGH: -14,
    ERR_GCL_NOT_ENOUGH: -15,

    FIND_EXIT_TOP: 1,
    FIND_EXIT_RIGHT: 3,
    FIND_EXIT_BOTTOM: 5,
    FIND_EXIT_LEFT: 7,
    FIND_EXIT: 10,
    FIND_CREEPS: 101,
    FIND_MY_CREEPS: 102,
    FIND_HOSTILE_CREEPS: 103,
    FIND_SOURCES_ACTIVE: 104,
    FIND_SOURCES: 105,
    FIND_DROPPED_ENERGY: -106,
    FIND_DROPPED_RESOURCES: 106,
    FIND_STRUCTURES: 107,
    FIND_MY_STRUCTURES: 108,
    FIND_HOSTILE_STRUCTURES: 109,
    FIND_FLAGS: 110,
    FIND_CONSTRUCTION_SITES: 111,
    FIND_MY_SPAWNS: 112,
    FIND_HOSTILE_SPAWNS: 113,
    FIND_MY_CONSTRUCTION_SITES: 114,
    FIND_HOSTILE_CONSTRUCTION_SITES: 115,
    FIND_MINERALS: 116,
    FIND_NUKES: 117,
    FIND_TOMBSTONES: 118,

    TOP: 1,
    TOP_RIGHT: 2,
    RIGHT: 3,
    BOTTOM_RIGHT: 4,
    BOTTOM: 5,
    BOTTOM_LEFT: 6,
    LEFT: 7,
    TOP_LEFT: 8,

    COLOR_RED: 1,
    COLOR_PURPLE: 2,
    COLOR_BLUE: 3,
    COLOR_CYAN: 4,
    COLOR_GREEN: 5,
    COLOR_YELLOW: 6,
    COLOR_ORANGE: 7,
    COLOR_BROWN: 8,
    COLOR_GREY: 9,
    COLOR_WHITE: 10,

    LOOK_CREEPS: "creep",
    LOOK_ENERGY: "energy",
    LOOK_RESOURCES: "resource",
    LOOK_SOURCES: "source",
    LOOK_MINERALS: "mineral",
    LOOK_STRUCTURES: "structure",
    LOOK_FLAGS: "flag",
    LOOK_CONSTRUCTION_SITES: "constructionSite",
    LOOK_NUKES: "nuke",
    LOOK_TERRAIN: "terrain",
    LOOK_TOMBSTONES: "tombstone",

    OBSTACLE_OBJECT_TYPES: ["spawn", "creep", "wall", "source", "constructedWall", "extension", "link", "storage", "tower", "observer", "powerSpawn", "powerBank", "lab", "terminal","nuker"],

    MOVE: "move",
    WORK: "work",
    CARRY: "carry",
    ATTACK: "attack",
    RANGED_ATTACK: "ranged_attack",
    TOUGH: "tough",
    HEAL: "heal",
    CLAIM: "claim",

    BODYPART_COST: {
        "move": 50,
        "work": 100,
        "attack": 80,
        "carry": 50,
        "heal": 250,
        "ranged_attack": 150,
        "tough": 10,
        "claim": 600
    },

    // WORLD_WIDTH and WORLD_HEIGHT constants are deprecated, please use Game.map.getWorldSize() instead
    WORLD_WIDTH: 202,
    WORLD_HEIGHT: 202,

    CREEP_LIFE_TIME: 1500,
    CREEP_CLAIM_LIFE_TIME: 500,
    CREEP_CORPSE_RATE: 0.2,

    CARRY_CAPACITY: 50,
    HARVEST_POWER: 2,
    HARVEST_MINERAL_POWER: 1,
    REPAIR_POWER: 100,
    DISMANTLE_POWER: 50,
    BUILD_POWER: 5,
    ATTACK_POWER: 30,
    UPGRADE_CONTROLLER_POWER: 1,
    RANGED_ATTACK_POWER: 10,
    HEAL_POWER: 12,
    RANGED_HEAL_POWER: 4,
    REPAIR_COST: 0.01,
    DISMANTLE_COST: 0.005,

    RAMPART_DECAY_AMOUNT: 300,
    RAMPART_DECAY_TIME: 100,
    RAMPART_HITS: 1,
    RAMPART_HITS_MAX: {2: 300000, 3: 1000000, 4: 3000000, 5: 10000000, 6: 30000000, 7: 100000000, 8: 300000000},

    ENERGY_REGEN_TIME: 300,
    ENERGY_DECAY: 1000,

    SPAWN_HITS: 5000,
    SPAWN_ENERGY_START: 300,
    SPAWN_ENERGY_CAPACITY: 300,
    CREEP_SPAWN_TIME: 3,
    SPAWN_RENEW_RATIO: 1.2,

    SOURCE_ENERGY_CAPACITY: 3000,
    SOURCE_ENERGY_NEUTRAL_CAPACITY: 1500,
    SOURCE_ENERGY_KEEPER_CAPACITY: 4000,

    WALL_HITS: 1,
    WALL_HITS_MAX: 300000000,

    EXTENSION_HITS: 1000,
    EXTENSION_ENERGY_CAPACITY: {0: 50, 1: 50, 2: 50, 3: 50, 4: 50, 5: 50, 6: 50, 7: 100, 8: 200},

    ROAD_HITS: 5000,
    ROAD_WEAROUT: 1,
    ROAD_DECAY_AMOUNT: 100,
    ROAD_DECAY_TIME: 1000,

    LINK_HITS: 1000,
    LINK_HITS_MAX: 1000,
    LINK_CAPACITY: 800,
    LINK_COOLDOWN: 1,
    LINK_LOSS_RATIO: 0.03,

    STORAGE_CAPACITY: 1000000,
    STORAGE_HITS: 10000,

    STRUCTURE_SPAWN: "spawn",
    STRUCTURE_EXTENSION: "extension",
    STRUCTURE_ROAD: "road",
    STRUCTURE_WALL: "constructedWall",
    STRUCTURE_RAMPART: "rampart",
    STRUCTURE_KEEPER_LAIR: "keeperLair",
    STRUCTURE_PORTAL: "portal",
    STRUCTURE_CONTROLLER: "controller",
    STRUCTURE_LINK: "link",
    STRUCTURE_STORAGE: "storage",
    STRUCTURE_TOWER: "tower",
    STRUCTURE_OBSERVER: "observer",
    STRUCTURE_POWER_BANK: "powerBank",
    STRUCTURE_POWER_SPAWN: "powerSpawn",
    STRUCTURE_EXTRACTOR: "extractor",
    STRUCTURE_LAB: "lab",
    STRUCTURE_TERMINAL: "terminal",
    STRUCTURE_CONTAINER: "container",
    STRUCTURE_NUKER: "nuker",

    CONSTRUCTION_COST: {
        "spawn": 15000,
        "extension": 3000,
        "road": 300,
        "constructedWall": 1,
        "rampart": 1,
        "link": 5000,
        "storage": 30000,
        "tower": 5000,
        "observer": 8000,
        "powerSpawn": 100000,
        "extractor": 5000,
        "lab": 50000,
        "terminal": 100000,
        "container": 5000,
        "nuker": 100000
    },
    CONSTRUCTION_COST_ROAD_SWAMP_RATIO: 5,

    CONTROLLER_LEVELS: {1: 200, 2: 45000, 3: 135000, 4: 405000, 5: 1215000, 6: 3645000, 7: 10935000},
    CONTROLLER_STRUCTURES: {
        "spawn": {0: 0, 1: 1, 2: 1, 3: 1, 4: 1, 5: 1, 6: 1, 7: 2, 8: 3},
        "extension": {0: 0, 1: 0, 2: 5, 3: 10, 4: 20, 5: 30, 6: 40, 7: 50, 8: 60},
        "link": {1: 0, 2: 0, 3: 0, 4: 0, 5: 2, 6: 3, 7: 4, 8: 6},
        "road": {0: 2500, 1: 2500, 2: 2500, 3: 2500, 4: 2500, 5: 2500, 6: 2500, 7: 2500, 8: 2500},
        "constructedWall": {1: 0, 2: 2500, 3: 2500, 4: 2500, 5: 2500, 6: 2500, 7: 2500, 8: 2500},
        "rampart": {1: 0, 2: 2500, 3: 2500, 4: 2500, 5: 2500, 6: 2500, 7: 2500, 8: 2500},
        "storage": {1: 0, 2: 0, 3: 0, 4: 1, 5: 1, 6: 1, 7: 1, 8: 1},
        "tower": {1: 0, 2: 0, 3: 1, 4: 1, 5: 2, 6: 2, 7: 3, 8: 6},
        "observer": {1: 0, 2: 0, 3: 0, 4: 0, 5: 0, 6: 0, 7: 0, 8: 1},
        "powerSpawn": {1: 0, 2: 0, 3: 0, 4: 0, 5: 0, 6: 0, 7: 0, 8: 1},
        "extractor": {1: 0, 2: 0, 3: 0, 4: 0, 5: 0, 6: 1, 7: 1, 8: 1},
        "terminal": {1: 0, 2: 0, 3: 0, 4: 0, 5: 0, 6: 1, 7: 1, 8: 1},
        "lab": {1: 0, 2: 0, 3: 0, 4: 0, 5: 0, 6: 3, 7: 6, 8: 10},
        "container": {0: 5, 1: 5, 2: 5, 3: 5, 4: 5, 5: 5, 6: 5, 7: 5, 8: 5},
        "nuker": {1: 0, 2: 0, 3: 0, 4: 0, 5: 0, 6: 0, 7: 0, 8: 1}
    },
    CONTROLLER_DOWNGRADE: {1: 20000, 2: 5000, 3: 10000, 4: 20000, 5: 40000, 6: 60000, 7: 100000, 8: 150000},
<<<<<<< HEAD
=======
    CONTROLLER_DOWNGRADE_RESTORE: 100,
    CONTROLLER_DOWNGRADE_SAFEMODE_THRESHOLD: 5000,
>>>>>>> 51d5a5b7
    CONTROLLER_CLAIM_DOWNGRADE: 300,
    CONTROLLER_RESERVE: 1,
    CONTROLLER_RESERVE_MAX: 5000,
    CONTROLLER_MAX_UPGRADE_PER_TICK: 15,
    CONTROLLER_ATTACK_BLOCKED_UPGRADE: 1000,
    CONTROLLER_NUKE_BLOCKED_UPGRADE: 200,

    SAFE_MODE_DURATION: 20000,
    SAFE_MODE_COOLDOWN: 50000,
    SAFE_MODE_COST: 1000,

    TOWER_HITS: 3000,
    TOWER_CAPACITY: 1000,
    TOWER_ENERGY_COST: 10,
    TOWER_POWER_ATTACK: 600,
    TOWER_POWER_HEAL: 400,
    TOWER_POWER_REPAIR: 800,
    TOWER_OPTIMAL_RANGE: 5,
    TOWER_FALLOFF_RANGE: 20,
    TOWER_FALLOFF: 0.75,

    OBSERVER_HITS: 500,
    OBSERVER_RANGE: 10,

    POWER_BANK_HITS: 2000000,
    POWER_BANK_CAPACITY_MAX: 5000,
    POWER_BANK_CAPACITY_MIN: 500,
    POWER_BANK_CAPACITY_CRIT: 0.3,
    POWER_BANK_DECAY: 5000,
    POWER_BANK_HIT_BACK: 0.5,

    POWER_SPAWN_HITS: 5000,
    POWER_SPAWN_ENERGY_CAPACITY: 5000,
    POWER_SPAWN_POWER_CAPACITY: 100,
    POWER_SPAWN_ENERGY_RATIO: 50,

    EXTRACTOR_HITS: 500,
    EXTRACTOR_COOLDOWN: 5,

    LAB_HITS: 500,
    LAB_MINERAL_CAPACITY: 3000,
    LAB_ENERGY_CAPACITY: 2000,
    LAB_BOOST_ENERGY: 20,
    LAB_BOOST_MINERAL: 30,
    LAB_COOLDOWN: 10,
    LAB_REACTION_AMOUNT: 5,

    GCL_POW: 2.4,
    GCL_MULTIPLY: 1000000,
    GCL_NOVICE: 3,

    MODE_SIMULATION: null,
    MODE_WORLD: null,

    TERRAIN_MASK_WALL: 1,
    TERRAIN_MASK_SWAMP: 2,
    TERRAIN_MASK_LAVA: 4,

    MAX_CONSTRUCTION_SITES: 100,
    MAX_CREEP_SIZE: 50,

    MINERAL_REGEN_TIME: 50000,
    MINERAL_MIN_AMOUNT: {
        "H": 35000,
        "O": 35000,
        "L": 35000,
        "K": 35000,
        "Z": 35000,
        "U": 35000,
        "X": 35000
    },
    MINERAL_RANDOM_FACTOR: 2,

    MINERAL_DENSITY: {
        1: 15000,
        2: 35000,
        3: 70000,
        4: 100000
    },
    MINERAL_DENSITY_PROBABILITY  : {
        1: 0.1,
        2: 0.5,
        3: 0.9,
        4: 1.0
    },
    MINERAL_DENSITY_CHANGE: 0.05,

    DENSITY_LOW: 1,
    DENSITY_MODERATE: 2,
    DENSITY_HIGH: 3,
    DENSITY_ULTRA: 4,

    TERMINAL_CAPACITY: 300000,
    TERMINAL_HITS: 3000,
    TERMINAL_SEND_COST: 0.1,
    TERMINAL_MIN_SEND: 100,
    TERMINAL_COOLDOWN: 10,

    CONTAINER_HITS: 250000,
    CONTAINER_CAPACITY: 2000,
    CONTAINER_DECAY: 5000,
    CONTAINER_DECAY_TIME: 100,
    CONTAINER_DECAY_TIME_OWNED: 500,

    NUKER_HITS: 1000,
    NUKER_COOLDOWN: 100000,
    NUKER_ENERGY_CAPACITY: 300000,
    NUKER_GHODIUM_CAPACITY: 5000,
    NUKE_LAND_TIME: 50000,
    NUKE_RANGE: 10,
    NUKE_DAMAGE: {
        0: 10000000,
        2: 5000000
    },

    TOMBSTONE_DECAY_PER_PART: 5,

    PORTAL_DECAY: 30000,

    ORDER_SELL: "sell",
    ORDER_BUY: "buy",

    MARKET_FEE: 0.05,

    FLAGS_LIMIT: 10000,

    SUBSCRIPTION_TOKEN: "token",

    RESOURCE_ENERGY: "energy",
    RESOURCE_POWER: "power",

    RESOURCE_HYDROGEN: "H",
    RESOURCE_OXYGEN: "O",
    RESOURCE_UTRIUM: "U",
    RESOURCE_LEMERGIUM: "L",
    RESOURCE_KEANIUM: "K",
    RESOURCE_ZYNTHIUM: "Z",
    RESOURCE_CATALYST: "X",
    RESOURCE_GHODIUM: "G",

    RESOURCE_HYDROXIDE: "OH",
    RESOURCE_ZYNTHIUM_KEANITE: "ZK",
    RESOURCE_UTRIUM_LEMERGITE: "UL",

    RESOURCE_UTRIUM_HYDRIDE: "UH",
    RESOURCE_UTRIUM_OXIDE: "UO",
    RESOURCE_KEANIUM_HYDRIDE: "KH",
    RESOURCE_KEANIUM_OXIDE: "KO",
    RESOURCE_LEMERGIUM_HYDRIDE: "LH",
    RESOURCE_LEMERGIUM_OXIDE: "LO",
    RESOURCE_ZYNTHIUM_HYDRIDE: "ZH",
    RESOURCE_ZYNTHIUM_OXIDE: "ZO",
    RESOURCE_GHODIUM_HYDRIDE: "GH",
    RESOURCE_GHODIUM_OXIDE: "GO",

    RESOURCE_UTRIUM_ACID: "UH2O",
    RESOURCE_UTRIUM_ALKALIDE: "UHO2",
    RESOURCE_KEANIUM_ACID: "KH2O",
    RESOURCE_KEANIUM_ALKALIDE: "KHO2",
    RESOURCE_LEMERGIUM_ACID: "LH2O",
    RESOURCE_LEMERGIUM_ALKALIDE: "LHO2",
    RESOURCE_ZYNTHIUM_ACID: "ZH2O",
    RESOURCE_ZYNTHIUM_ALKALIDE: "ZHO2",
    RESOURCE_GHODIUM_ACID: "GH2O",
    RESOURCE_GHODIUM_ALKALIDE: "GHO2",

    RESOURCE_CATALYZED_UTRIUM_ACID: "XUH2O",
    RESOURCE_CATALYZED_UTRIUM_ALKALIDE: "XUHO2",
    RESOURCE_CATALYZED_KEANIUM_ACID: "XKH2O",
    RESOURCE_CATALYZED_KEANIUM_ALKALIDE: "XKHO2",
    RESOURCE_CATALYZED_LEMERGIUM_ACID: "XLH2O",
    RESOURCE_CATALYZED_LEMERGIUM_ALKALIDE: "XLHO2",
    RESOURCE_CATALYZED_ZYNTHIUM_ACID: "XZH2O",
    RESOURCE_CATALYZED_ZYNTHIUM_ALKALIDE: "XZHO2",
    RESOURCE_CATALYZED_GHODIUM_ACID: "XGH2O",
    RESOURCE_CATALYZED_GHODIUM_ALKALIDE: "XGHO2",

    REACTIONS: {
        H: {
            O: "OH",
            L: "LH",
            K: "KH",
            U: "UH",
            Z: "ZH",
            G: "GH"
        },
        O: {
            H: "OH",
            L: "LO",
            K: "KO",
            U: "UO",
            Z: "ZO",
            G: "GO"
        },
        Z: {
            K: "ZK",
            H: "ZH",
            O: "ZO"
        },
        L: {
            U: "UL",
            H: "LH",
            O: "LO"
        },
        K: {
            Z: "ZK",
            H: "KH",
            O: "KO"
        },
        G: {
            H: "GH",
            O: "GO"
        },
        U: {
            L: "UL",
            H: "UH",
            O: "UO"
        },
        OH: {
            UH: "UH2O",
            UO: "UHO2",
            ZH: "ZH2O",
            ZO: "ZHO2",
            KH: "KH2O",
            KO: "KHO2",
            LH: "LH2O",
            LO: "LHO2",
            GH: "GH2O",
            GO: "GHO2"
        },
        X: {
            UH2O: "XUH2O",
            UHO2: "XUHO2",
            LH2O: "XLH2O",
            LHO2: "XLHO2",
            KH2O: "XKH2O",
            KHO2: "XKHO2",
            ZH2O: "XZH2O",
            ZHO2: "XZHO2",
            GH2O: "XGH2O",
            GHO2: "XGHO2"
        },
        ZK: {
            UL: "G"
        },
        UL: {
            ZK: "G"
        },
        LH: {
            OH: "LH2O"
        },
        ZH: {
            OH: "ZH2O"
        },
        GH: {
            OH: "GH2O"
        },
        KH: {
            OH: "KH2O"
        },
        UH: {
            OH: "UH2O"
        },
        LO: {
            OH: "LHO2"
        },
        ZO: {
            OH: "ZHO2"
        },
        KO: {
            OH: "KHO2"
        },
        UO: {
            OH: "UHO2"
        },
        GO: {
            OH: "GHO2"
        },
        LH2O: {
            X: "XLH2O"
        },
        KH2O: {
            X: "XKH2O"
        },
        ZH2O: {
            X: "XZH2O"
        },
        UH2O: {
            X: "XUH2O"
        },
        GH2O: {
            X: "XGH2O"
        },
        LHO2: {
            X: "XLHO2"
        },
        UHO2: {
            X: "XUHO2"
        },
        KHO2: {
            X: "XKHO2"
        },
        ZHO2: {
            X: "XZHO2"
        },
        GHO2: {
            X: "XGHO2"
        }
    },

    BOOSTS: {
        work: {
            UO: {
                harvest: 3
            },
            UHO2: {
                harvest: 5
            },
            XUHO2: {
                harvest: 7
            },
            LH: {
                build: 1.5,
                repair: 1.5
            },
            LH2O: {
                build: 1.8,
                repair: 1.8
            },
            XLH2O: {
                build: 2,
                repair: 2
            },
            ZH: {
                dismantle: 2
            },
            ZH2O: {
                dismantle: 3
            },
            XZH2O: {
                dismantle: 4
            },
            GH: {
                upgradeController: 1.5
            },
            GH2O: {
                upgradeController: 1.8
            },
            XGH2O: {
                upgradeController: 2
            }
        },
        attack: {
            UH: {
                attack: 2
            },
            UH2O: {
                attack: 3
            },
            XUH2O: {
                attack: 4
            }
        },
        ranged_attack: {
            KO: {
                rangedAttack: 2,
                rangedMassAttack: 2
            },
            KHO2: {
                rangedAttack: 3,
                rangedMassAttack: 3
            },
            XKHO2: {
                rangedAttack: 4,
                rangedMassAttack: 4
            }
        },
        heal: {
            LO: {
                heal: 2,
                rangedHeal: 2
            },
            LHO2: {
                heal: 3,
                rangedHeal: 3
            },
            XLHO2: {
                heal: 4,
                rangedHeal: 4
            }
        },
        carry: {
            KH: {
                capacity: 2
            },
            KH2O: {
                capacity: 3
            },
            XKH2O: {
                capacity: 4
            }
        },
        move: {
            ZO: {
                fatigue: 2
            },
            ZHO2: {
                fatigue: 3
            },
            XZHO2: {
                fatigue: 4
            }
        },
        tough: {
            GO: {
                damage: .7
            },
            GHO2: {
                damage: .5
            },
            XGHO2: {
                damage: .3
            }
        }
    },

    REACTION_TIME: {
        OH: 20,
        ZK: 5,
        UL: 5,
        UH: 10,
        UH2O: 5,
        XUH2O: 60,
        UO: 10,
        UHO2: 5,
        XUHO2: 60,
        KH: 10,
        KH2O: 5,
        XKH2O: 60,
        KO: 10,
        KHO2: 5,
        XKHO2: 60,
        LH: 15,
        LH2O: 10,
        XLH2O: 65,
        LO: 10,
        LHO2: 5,
        XLHO2: 60,
        ZH: 20,
        ZH2O: 40,
        XZH2O: 160,
        ZO: 10,
        ZHO2: 5,
        XZHO2: 60,
        GH: 10,
        GH2O: 15,
        XGH2O: 80,
        GO: 10,
        GHO2: 15,
        XGHO2: 90,
    },

    PORTAL_UNSTABLE: 10*24*3600*1000,
    PORTAL_MIN_TIMEOUT: 12*24*3600*1000,
    PORTAL_MAX_TIMEOUT: 22*24*3600*1000,

    POWER_BANK_RESPAWN_TIME: 50000,

    INVADERS_ENERGY_GOAL: 100000,

    SYSTEM_USERNAME: 'Screeps',

    SIGN_NOVICE_AREA: 'A new Novice Area is being planned somewhere in this sector. Please make sure all important rooms are reserved.',
    SIGN_RESPAWN_AREA: 'A new Respawn Area is being planned somewhere in this sector. Please make sure all important rooms are reserved.'
};


BODYPARTS_ALL = [
    MOVE,
    WORK,
    CARRY,
    ATTACK,
    RANGED_ATTACK,
    TOUGH,
    HEAL,
    CLAIM
];

RESOURCES_ALL = [
    RESOURCE_ENERGY,
    RESOURCE_POWER,

    RESOURCE_HYDROGEN,
    RESOURCE_OXYGEN,
    RESOURCE_UTRIUM,
    RESOURCE_KEANIUM,
    RESOURCE_LEMERGIUM,
    RESOURCE_ZYNTHIUM,
    RESOURCE_CATALYST,
    RESOURCE_GHODIUM,

    RESOURCE_HYDROXIDE,
    RESOURCE_ZYNTHIUM_KEANITE,
    RESOURCE_UTRIUM_LEMERGITE,

    RESOURCE_UTRIUM_HYDRIDE,
    RESOURCE_UTRIUM_OXIDE,
    RESOURCE_KEANIUM_HYDRIDE,
    RESOURCE_KEANIUM_OXIDE,
    RESOURCE_LEMERGIUM_HYDRIDE,
    RESOURCE_LEMERGIUM_OXIDE,
    RESOURCE_ZYNTHIUM_HYDRIDE,
    RESOURCE_ZYNTHIUM_OXIDE,
    RESOURCE_GHODIUM_HYDRIDE,
    RESOURCE_GHODIUM_OXIDE,

    RESOURCE_UTRIUM_ACID,
    RESOURCE_UTRIUM_ALKALIDE,
    RESOURCE_KEANIUM_ACID,
    RESOURCE_KEANIUM_ALKALIDE,
    RESOURCE_LEMERGIUM_ACID,
    RESOURCE_LEMERGIUM_ALKALIDE,
    RESOURCE_ZYNTHIUM_ACID,
    RESOURCE_ZYNTHIUM_ALKALIDE,
    RESOURCE_GHODIUM_ACID,
    RESOURCE_GHODIUM_ALKALIDE,

    RESOURCE_CATALYZED_UTRIUM_ACID,
    RESOURCE_CATALYZED_UTRIUM_ALKALIDE,
    RESOURCE_CATALYZED_KEANIUM_ACID,
    RESOURCE_CATALYZED_KEANIUM_ALKALIDE,
    RESOURCE_CATALYZED_LEMERGIUM_ACID,
    RESOURCE_CATALYZED_LEMERGIUM_ALKALIDE,
    RESOURCE_CATALYZED_ZYNTHIUM_ACID,
    RESOURCE_CATALYZED_ZYNTHIUM_ALKALIDE,
    RESOURCE_CATALYZED_GHODIUM_ACID,
    RESOURCE_CATALYZED_GHODIUM_ALKALIDE
];

COLORS_ALL = [
    COLOR_RED,
    COLOR_PURPLE,
    COLOR_BLUE,
    COLOR_CYAN,
    COLOR_GREEN,
    COLOR_YELLOW,
    COLOR_ORANGE,
    COLOR_BROWN,
    COLOR_GREY,
    COLOR_WHITE
];

```<|MERGE_RESOLUTION|>--- conflicted
+++ resolved
@@ -219,11 +219,8 @@
         "nuker": {1: 0, 2: 0, 3: 0, 4: 0, 5: 0, 6: 0, 7: 0, 8: 1}
     },
     CONTROLLER_DOWNGRADE: {1: 20000, 2: 5000, 3: 10000, 4: 20000, 5: 40000, 6: 60000, 7: 100000, 8: 150000},
-<<<<<<< HEAD
-=======
     CONTROLLER_DOWNGRADE_RESTORE: 100,
     CONTROLLER_DOWNGRADE_SAFEMODE_THRESHOLD: 5000,
->>>>>>> 51d5a5b7
     CONTROLLER_CLAIM_DOWNGRADE: 300,
     CONTROLLER_RESERVE: 1,
     CONTROLLER_RESERVE_MAX: 5000,
